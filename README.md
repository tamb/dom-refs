<<<<<<< HEAD
=======
**dom-refs**

***

# dom-refs

## Functions

### createRefs()

> **createRefs**\<`T`\>(`root`, `options`): `RefsHandle`\<`T`\> & `object`

Defined in: [index.ts:161](https://github.com/tamb/dom-refs/blob/05845d8502d3fa248dccd44462b5b6f56f40c404/src/index.ts#L161)

Creates a nested object of DOM references with a reverse lookup map.

#### Type Parameters

##### T

`T` *extends* `Element` = `Element`

#### Parameters

##### root

The root element or document to search (defaults to document.body)

`Element` | `Document`

##### options

`RefsOptions` = `{}`

Configuration for attribute names

#### Returns

`RefsHandle`\<`T`\> & `object`

A handle containing refs, reverseMap, and a clear method

#### Example

```html
<div data-ref="header.title">Title</div>
<div data-ref-array="items, list">Item</div>
```
```typescript
const { refs, clear } = createRefs();
console.log(refs.header.title); // <div> element
console.log(refs.items); // [<div>] array
clear(); // Removes all references
```

***

### refWatcher()

> **refWatcher**\<`T`\>(`refsHandle`, `root`, `selector`?, `options`?): `RefWatcher`

Defined in: [index.ts:222](https://github.com/tamb/dom-refs/blob/05845d8502d3fa248dccd44462b5b6f56f40c404/src/index.ts#L222)

Watches the DOM and updates the refs object dynamically, including removals.

#### Type Parameters

##### T

`T` *extends* `Element`

#### Parameters

##### refsHandle

`RefsHandle`\<`T`\>

The handle returned by createRefs

##### root

The root element or document to observe (defaults to document.body)

`Element` | `Document`

##### selector?

`string`

Optional CSS selector to filter elements

##### options?

`RefsOptions` = `{}`

Configuration for attribute names

#### Returns

`RefWatcher`

A RefWatcher with a stop method

#### Example

```typescript
const refsHandle = createRefs();
const watcher = refWatcher(refsHandle);
// DOM changes are now tracked
watcher.stop(); // Stops observing
```
>>>>>>> e5105a64
<|MERGE_RESOLUTION|>--- conflicted
+++ resolved
@@ -1,114 +1,111 @@
-<<<<<<< HEAD
-=======
-**dom-refs**
-
-***
-
-# dom-refs
-
-## Functions
-
-### createRefs()
-
-> **createRefs**\<`T`\>(`root`, `options`): `RefsHandle`\<`T`\> & `object`
-
-Defined in: [index.ts:161](https://github.com/tamb/dom-refs/blob/05845d8502d3fa248dccd44462b5b6f56f40c404/src/index.ts#L161)
-
-Creates a nested object of DOM references with a reverse lookup map.
-
-#### Type Parameters
-
-##### T
-
-`T` *extends* `Element` = `Element`
-
-#### Parameters
-
-##### root
-
-The root element or document to search (defaults to document.body)
-
-`Element` | `Document`
-
-##### options
-
-`RefsOptions` = `{}`
-
-Configuration for attribute names
-
-#### Returns
-
-`RefsHandle`\<`T`\> & `object`
-
-A handle containing refs, reverseMap, and a clear method
-
-#### Example
-
-```html
-<div data-ref="header.title">Title</div>
-<div data-ref-array="items, list">Item</div>
-```
-```typescript
-const { refs, clear } = createRefs();
-console.log(refs.header.title); // <div> element
-console.log(refs.items); // [<div>] array
-clear(); // Removes all references
-```
-
-***
-
-### refWatcher()
-
-> **refWatcher**\<`T`\>(`refsHandle`, `root`, `selector`?, `options`?): `RefWatcher`
-
-Defined in: [index.ts:222](https://github.com/tamb/dom-refs/blob/05845d8502d3fa248dccd44462b5b6f56f40c404/src/index.ts#L222)
-
-Watches the DOM and updates the refs object dynamically, including removals.
-
-#### Type Parameters
-
-##### T
-
-`T` *extends* `Element`
-
-#### Parameters
-
-##### refsHandle
-
-`RefsHandle`\<`T`\>
-
-The handle returned by createRefs
-
-##### root
-
-The root element or document to observe (defaults to document.body)
-
-`Element` | `Document`
-
-##### selector?
-
-`string`
-
-Optional CSS selector to filter elements
-
-##### options?
-
-`RefsOptions` = `{}`
-
-Configuration for attribute names
-
-#### Returns
-
-`RefWatcher`
-
-A RefWatcher with a stop method
-
-#### Example
-
-```typescript
-const refsHandle = createRefs();
-const watcher = refWatcher(refsHandle);
-// DOM changes are now tracked
-watcher.stop(); // Stops observing
-```
->>>>>>> e5105a64
+**dom-refs**
+
+***
+
+# dom-refs
+
+## Functions
+
+### createRefs()
+
+> **createRefs**\<`T`\>(`root`, `options`): `RefsHandle`\<`T`\> & `object`
+
+Defined in: [index.ts:161](https://github.com/tamb/dom-refs/blob/05845d8502d3fa248dccd44462b5b6f56f40c404/src/index.ts#L161)
+
+Creates a nested object of DOM references with a reverse lookup map.
+
+#### Type Parameters
+
+##### T
+
+`T` *extends* `Element` = `Element`
+
+#### Parameters
+
+##### root
+
+The root element or document to search (defaults to document.body)
+
+`Element` | `Document`
+
+##### options
+
+`RefsOptions` = `{}`
+
+Configuration for attribute names
+
+#### Returns
+
+`RefsHandle`\<`T`\> & `object`
+
+A handle containing refs, reverseMap, and a clear method
+
+#### Example
+
+```html
+<div data-ref="header.title">Title</div>
+<div data-ref-array="items, list">Item</div>
+```
+```typescript
+const { refs, clear } = createRefs();
+console.log(refs.header.title); // <div> element
+console.log(refs.items); // [<div>] array
+clear(); // Removes all references
+```
+
+***
+
+### refWatcher()
+
+> **refWatcher**\<`T`\>(`refsHandle`, `root`, `selector`?, `options`?): `RefWatcher`
+
+Defined in: [index.ts:222](https://github.com/tamb/dom-refs/blob/05845d8502d3fa248dccd44462b5b6f56f40c404/src/index.ts#L222)
+
+Watches the DOM and updates the refs object dynamically, including removals.
+
+#### Type Parameters
+
+##### T
+
+`T` *extends* `Element`
+
+#### Parameters
+
+##### refsHandle
+
+`RefsHandle`\<`T`\>
+
+The handle returned by createRefs
+
+##### root
+
+The root element or document to observe (defaults to document.body)
+
+`Element` | `Document`
+
+##### selector?
+
+`string`
+
+Optional CSS selector to filter elements
+
+##### options?
+
+`RefsOptions` = `{}`
+
+Configuration for attribute names
+
+#### Returns
+
+`RefWatcher`
+
+A RefWatcher with a stop method
+
+#### Example
+
+```typescript
+const refsHandle = createRefs();
+const watcher = refWatcher(refsHandle);
+// DOM changes are now tracked
+watcher.stop(); // Stops observing
+```